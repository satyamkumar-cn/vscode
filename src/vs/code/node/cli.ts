--- conflicted
+++ resolved
@@ -14,13 +14,9 @@
 import * as os from 'os';
 import * as fs from 'fs';
 import { whenDeleted } from 'vs/base/node/pfs';
-<<<<<<< HEAD
 import { findFreePort, findRandomFreePort } from 'vs/base/node/ports';
-=======
-import { findFreePort } from 'vs/base/node/ports';
 import { resolveTerminalEncoding } from 'vs/base/node/encoding';
 import * as iconv from 'iconv-lite';
->>>>>>> ef7c07d8
 
 function shouldSpawnCliProcess(argv: ParsedArgs): boolean {
 	return !!argv['install-source']
@@ -51,7 +47,6 @@
 	// Version Info
 	else if (args.version) {
 		console.log(`${pkg.version}\n${product.commit}\n${process.arch}`);
-<<<<<<< HEAD
 	} else if (args['cpu-profile']) {
 		const debugPort = args['cpu-profile'];
 		// load and start profiler
@@ -81,12 +76,6 @@
 		}
 		return;
 	} else if (shouldSpawnCliProcess(args)) {
-=======
-	}
-
-	// Extensions Management
-	else if (shouldSpawnCliProcess(args)) {
->>>>>>> ef7c07d8
 		const mainCli = new TPromise<IMainCli>(c => require(['vs/code/node/cliProcessMain'], c));
 		return mainCli.then(cli => cli.main(args));
 	}
@@ -254,11 +243,7 @@
 			env
 		};
 
-<<<<<<< HEAD
 		if (!args.verbose && !args['inspect-all']) {
-=======
-		if (!verbose) {
->>>>>>> ef7c07d8
 			options['stdio'] = 'ignore';
 		}
 
