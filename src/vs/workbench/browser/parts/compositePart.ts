/*---------------------------------------------------------------------------------------------
 *  Copyright (c) Microsoft Corporation. All rights reserved.
 *  Licensed under the MIT License. See License.txt in the project root for license information.
 *--------------------------------------------------------------------------------------------*/

import 'vs/css!./media/compositepart';
import * as nls from 'vs/nls';
import { defaultGenerator } from 'vs/base/common/idGenerator';
import { IDisposable, dispose } from 'vs/base/common/lifecycle';
import * as strings from 'vs/base/common/strings';
import { Emitter } from 'vs/base/common/event';
import * as errors from 'vs/base/common/errors';
import { ToolBar } from 'vs/base/browser/ui/toolbar/toolbar';
import { IActionItem, ActionsOrientation } from 'vs/base/browser/ui/actionbar/actionbar';
import { ProgressBar } from 'vs/base/browser/ui/progressbar/progressbar';
import { prepareActions } from 'vs/workbench/browser/actions';
import { Action, IAction } from 'vs/base/common/actions';
import { Part, IPartOptions } from 'vs/workbench/browser/part';
import { Composite, CompositeRegistry } from 'vs/workbench/browser/composite';
import { IComposite } from 'vs/workbench/common/composite';
import { ScopedProgressService } from 'vs/workbench/services/progress/browser/progressService';
import { IPartService } from 'vs/workbench/services/part/common/partService';
import { IStorageService, StorageScope } from 'vs/platform/storage/common/storage';
import { IContextMenuService } from 'vs/platform/contextview/browser/contextView';
import { IInstantiationService } from 'vs/platform/instantiation/common/instantiation';
import { ServiceCollection } from 'vs/platform/instantiation/common/serviceCollection';
import { IProgressService } from 'vs/platform/progress/common/progress';
import { ITelemetryService } from 'vs/platform/telemetry/common/telemetry';
import { IKeybindingService } from 'vs/platform/keybinding/common/keybinding';
import { IThemeService } from 'vs/platform/theme/common/themeService';
import { attachProgressBarStyler } from 'vs/platform/theme/common/styler';
import { INotificationService } from 'vs/platform/notification/common/notification';
import { Dimension, append, $, addClass, hide, show, addClasses } from 'vs/base/browser/dom';
import { AnchorAlignment } from 'vs/base/browser/ui/contextview/contextview';

export interface ICompositeTitleLabel {

	/**
	 * Asks to update the title for the composite with the given ID.
	 */
	updateTitle(id: string, title: string, keybinding?: string): void;

	/**
	 * Called when theming information changes.
	 */
	updateStyles(): void;
}

export abstract class CompositePart<T extends Composite> extends Part {

	protected _onDidCompositeOpen = this._register(new Emitter<{ composite: IComposite, focus: boolean }>());
	protected _onDidCompositeClose = this._register(new Emitter<IComposite>());

	protected toolBar: ToolBar;

	private instantiatedCompositeListeners: IDisposable[];
	private mapCompositeToCompositeContainer: { [compositeId: string]: HTMLElement; };
	private mapActionsBindingToComposite: { [compositeId: string]: () => void; };
	private mapProgressServiceToComposite: { [compositeId: string]: IProgressService; };
	private activeComposite: Composite;
	private lastActiveCompositeId: string;
	private instantiatedComposites: Composite[];
	private titleLabel: ICompositeTitleLabel;
	private progressBar: ProgressBar;
	private contentAreaSize: Dimension;
	private telemetryActionsListener: IDisposable;
	private currentCompositeOpenToken: string;

	constructor(
		private notificationService: INotificationService,
		private storageService: IStorageService,
		private telemetryService: ITelemetryService,
		protected contextMenuService: IContextMenuService,
		protected partService: IPartService,
		protected keybindingService: IKeybindingService,
		protected instantiationService: IInstantiationService,
		themeService: IThemeService,
		protected readonly registry: CompositeRegistry<T>,
		private activeCompositeSettingsKey: string,
		private defaultCompositeId: string,
		private nameForTelemetry: string,
		private compositeCSSClass: string,
		private titleForegroundColor: string,
		id: string,
		options: IPartOptions
	) {
		super(id, options, themeService, storageService);

		this.instantiatedCompositeListeners = [];
		this.mapCompositeToCompositeContainer = {};
		this.mapActionsBindingToComposite = {};
		this.mapProgressServiceToComposite = {};
		this.activeComposite = null;
		this.instantiatedComposites = [];
		this.lastActiveCompositeId = storageService.get(activeCompositeSettingsKey, StorageScope.WORKSPACE, this.defaultCompositeId);
	}

	protected openComposite(id: string, focus?: boolean): Composite {
		// Check if composite already visible and just focus in that case
		if (this.activeComposite && this.activeComposite.getId() === id) {
			if (focus) {
				this.activeComposite.focus();
			}

			// Fullfill promise with composite that is being opened
			return this.activeComposite;
		}

		// Open
		return this.doOpenComposite(id, focus);
	}

	private doOpenComposite(id: string, focus?: boolean): Composite {

		// Use a generated token to avoid race conditions from long running promises
		const currentCompositeOpenToken = defaultGenerator.nextId();
		this.currentCompositeOpenToken = currentCompositeOpenToken;

		// Hide current
		if (this.activeComposite) {
			this.hideActiveComposite();
		}

		// Update Title
		this.updateTitle(id);

		// Create composite
		const composite = this.createComposite(id, true);

		// Check if another composite opened meanwhile and return in that case
		if ((this.currentCompositeOpenToken !== currentCompositeOpenToken) || (this.activeComposite && this.activeComposite.getId() !== composite.getId())) {
			return undefined;
		}

		// Check if composite already visible and just focus in that case
		if (this.activeComposite && this.activeComposite.getId() === composite.getId()) {
			if (focus) {
				composite.focus();
			}

			this._onDidCompositeOpen.fire({ composite, focus });
			return composite;
		}

		// Show Composite and Focus
		this.showComposite(composite);
		if (focus) {
			composite.focus();
		}

		// Return with the composite that is being opened
		if (composite) {
			this._onDidCompositeOpen.fire({ composite, focus });
		}

		return composite;
	}

	protected createComposite(id: string, isActive?: boolean): Composite {

		// Check if composite is already created
		for (let i = 0; i < this.instantiatedComposites.length; i++) {
			if (this.instantiatedComposites[i].getId() === id) {
				return this.instantiatedComposites[i];
			}
		}

		// Instantiate composite from registry otherwise
		const compositeDescriptor = this.registry.getComposite(id);
		if (compositeDescriptor) {
			const progressService = this.instantiationService.createInstance(ScopedProgressService, this.progressBar, compositeDescriptor.id, isActive);
			const compositeInstantiationService = this.instantiationService.createChild(new ServiceCollection([IProgressService, progressService]));

			const composite = compositeDescriptor.instantiate(compositeInstantiationService);
			this.mapProgressServiceToComposite[composite.getId()] = progressService;

			// Remember as Instantiated
			this.instantiatedComposites.push(composite);

			// Register to title area update events from the composite
			this.instantiatedCompositeListeners.push(composite.onTitleAreaUpdate(() => this.onTitleAreaUpdate(composite.getId())));

			return composite;
		}

		throw new Error(strings.format('Unable to find composite with id {0}', id));
	}

	protected showComposite(composite: Composite): void {

		// Remember Composite
		this.activeComposite = composite;

		// Store in preferences
		const id = this.activeComposite.getId();
		if (id !== this.defaultCompositeId) {
			this.storageService.store(this.activeCompositeSettingsKey, id, StorageScope.WORKSPACE);
		} else {
			this.storageService.remove(this.activeCompositeSettingsKey, StorageScope.WORKSPACE);
		}

		// Remember
		this.lastActiveCompositeId = this.activeComposite.getId();

		// Composites created for the first time
		let compositeContainer = this.mapCompositeToCompositeContainer[composite.getId()];
		if (!compositeContainer) {

			// Build Container off-DOM
			compositeContainer = $('.composite');
			addClasses(compositeContainer, this.compositeCSSClass);
			compositeContainer.id = composite.getId();

			composite.create(compositeContainer);
			composite.updateStyles();

			// Remember composite container
			this.mapCompositeToCompositeContainer[composite.getId()] = compositeContainer;
		}

		// Report progress for slow loading composites (but only if we did not create the composites before already)
		const progressService = this.mapProgressServiceToComposite[composite.getId()];
		if (progressService && !compositeContainer) {
			this.mapProgressServiceToComposite[composite.getId()].showWhile(Promise.resolve(), this.partService.isRestored() ? 800 : 3200 /* less ugly initial startup */);
		}

		// Fill Content and Actions
		// Make sure that the user meanwhile did not open another composite or closed the part containing the composite
		if (!this.activeComposite || composite.getId() !== this.activeComposite.getId()) {
			return void 0;
		}

		// Take Composite on-DOM and show
		this.getContentArea().appendChild(compositeContainer);
		show(compositeContainer);

		// Setup action runner
		this.toolBar.actionRunner = composite.getActionRunner();

		// Update title with composite title if it differs from descriptor
		const descriptor = this.registry.getComposite(composite.getId());
		if (descriptor && descriptor.name !== composite.getTitle()) {
			this.updateTitle(composite.getId(), composite.getTitle());
		}

		// Handle Composite Actions
		let actionsBinding = this.mapActionsBindingToComposite[composite.getId()];
		if (!actionsBinding) {
			actionsBinding = this.collectCompositeActions(composite);
			this.mapActionsBindingToComposite[composite.getId()] = actionsBinding;
		}
		actionsBinding();

		if (this.telemetryActionsListener) {
			this.telemetryActionsListener.dispose();
			this.telemetryActionsListener = null;
		}

		// Action Run Handling
		this.telemetryActionsListener = this.toolBar.actionRunner.onDidRun(e => {

			// Check for Error
			if (e.error && !errors.isPromiseCanceledError(e.error)) {
				this.notificationService.error(e.error);
			}

			// Log in telemetry
			if (this.telemetryService) {
				/* __GDPR__
					"workbenchActionExecuted" : {
						"id" : { "classification": "SystemMetaData", "purpose": "FeatureInsight" },
						"from": { "classification": "SystemMetaData", "purpose": "FeatureInsight" }
					}
				*/
				this.telemetryService.publicLog('workbenchActionExecuted', { id: e.action.id, from: this.nameForTelemetry });
			}
		});

		// Indicate to composite that it is now visible
		composite.setVisible(true);

		// Make sure that the user meanwhile did not open another composite or closed the part containing the composite
		if (!this.activeComposite || composite.getId() !== this.activeComposite.getId()) {
			return;
		}

		// Make sure the composite is layed out
		if (this.contentAreaSize) {
			composite.layout(this.contentAreaSize);
		}
	}

	protected onTitleAreaUpdate(compositeId: string): void {

		// Active Composite
		if (this.activeComposite && this.activeComposite.getId() === compositeId) {

			// Title
			this.updateTitle(this.activeComposite.getId(), this.activeComposite.getTitle());

			// Actions
			const actionsBinding = this.collectCompositeActions(this.activeComposite);
			this.mapActionsBindingToComposite[this.activeComposite.getId()] = actionsBinding;
			actionsBinding();
		}

		// Otherwise invalidate actions binding for next time when the composite becomes visible
		else {
			delete this.mapActionsBindingToComposite[compositeId];
		}
	}

	private updateTitle(compositeId: string, compositeTitle?: string): void {
		const compositeDescriptor = this.registry.getComposite(compositeId);
		if (!compositeDescriptor || !this.titleLabel) {
			return;
		}

		if (!compositeTitle) {
			compositeTitle = compositeDescriptor.name;
		}

		const keybinding = this.keybindingService.lookupKeybinding(compositeId);

		this.titleLabel.updateTitle(compositeId, compositeTitle, keybinding ? keybinding.getLabel() : undefined);

		this.toolBar.setAriaLabel(nls.localize('ariaCompositeToolbarLabel', "{0} actions", compositeTitle));
	}

	private collectCompositeActions(composite: Composite): () => void {

		// From Composite
		const primaryActions: IAction[] = composite.getActions().slice(0);
		const secondaryActions: IAction[] = composite.getSecondaryActions().slice(0);

		// From Part
		primaryActions.push(...this.getActions());
		secondaryActions.push(...this.getSecondaryActions());

		// Return fn to set into toolbar
		return this.toolBar.setActions(prepareActions(primaryActions), prepareActions(secondaryActions));
	}

	protected getActiveComposite(): IComposite {
		return this.activeComposite;
	}

	protected getLastActiveCompositetId(): string {
		return this.lastActiveCompositeId;
	}

	protected hideActiveComposite(): Composite {
		if (!this.activeComposite) {
			return undefined; // Nothing to do
		}

		const composite = this.activeComposite;
		this.activeComposite = null;

		const compositeContainer = this.mapCompositeToCompositeContainer[composite.getId()];

		// Indicate to Composite
		composite.setVisible(false);

		// Take Container Off-DOM and hide
		compositeContainer.remove();
		hide(compositeContainer);

		// Clear any running Progress
		this.progressBar.stop().hide();

		// Empty Actions
		this.toolBar.setActions([])();
		this._onDidCompositeClose.fire(composite);

		return composite;
	}

	createTitleArea(parent: HTMLElement): HTMLElement {

		// Title Area Container
		const titleArea = append(parent, $('.composite'));
		addClass(titleArea, 'title');

		// Left Title Label
		this.titleLabel = this.createTitleLabel(titleArea);

		// Right Actions Container
		const titleActionsContainer = append(titleArea, $('.title-actions'));

		// Toolbar
		this.toolBar = this._register(new ToolBar(titleActionsContainer, this.contextMenuService, {
			actionItemProvider: action => this.actionItemProvider(action as Action),
			orientation: ActionsOrientation.HORIZONTAL,
			getKeyBinding: action => this.keybindingService.lookupKeybinding(action.id),
			anchorAlignmentProvider: () => this.getTitleAreaDropDownAnchorAlignment()
		}));

		return titleArea;
	}

	protected createTitleLabel(parent: HTMLElement): ICompositeTitleLabel {
		const titleContainer = append(parent, $('.title-label'));
		const titleLabel = append(titleContainer, $('h2'));

		const $this = this;
		return {
			updateTitle: (id, title, keybinding) => {
				titleLabel.innerHTML = strings.escape(title);
				titleLabel.title = keybinding ? nls.localize('titleTooltip', "{0} ({1})", title, keybinding) : title;
			},

			updateStyles: () => {
				titleLabel.style.color = $this.getColor($this.titleForegroundColor);
			}
		};
	}

	protected updateStyles(): void {
		super.updateStyles();

		// Forward to title label
		this.titleLabel.updateStyles();
	}

	protected actionItemProvider(action: Action): IActionItem {

		// Check Active Composite
		if (this.activeComposite) {
			return this.activeComposite.getActionItem(action);
		}

		return undefined;
	}

	createContentArea(parent: HTMLElement): HTMLElement {
		const contentContainer = append(parent, $('.content'));

		this.progressBar = this._register(new ProgressBar(contentContainer));
		this._register(attachProgressBarStyler(this.progressBar, this.themeService));
		this.progressBar.hide();

		return contentContainer;
	}

	getProgressIndicator(id: string): IProgressService {
		return this.mapProgressServiceToComposite[id];
	}

	protected getActions(): IAction[] {
		return [];
	}

	protected getSecondaryActions(): IAction[] {
		return [];
	}

<<<<<<< HEAD
	layout(width: number, height: number): void {
=======
	protected getTitleAreaDropDownAnchorAlignment(): AnchorAlignment {
		return AnchorAlignment.RIGHT;
	}

	layout(dimension: Dimension): Dimension[] {
>>>>>>> b50bc73a

		// Pass to super
		const sizes = this.partLayout.layout(new Dimension(width, height));

		// Pass Contentsize to composite
		this.contentAreaSize = sizes[1];
		if (this.activeComposite) {
			this.activeComposite.layout(this.contentAreaSize);
		}
	}

	dispose(): void {
		this.mapCompositeToCompositeContainer = null;
		this.mapProgressServiceToComposite = null;
		this.mapActionsBindingToComposite = null;

		for (let i = 0; i < this.instantiatedComposites.length; i++) {
			this.instantiatedComposites[i].dispose();
		}

		this.instantiatedComposites = [];
		this.instantiatedCompositeListeners = dispose(this.instantiatedCompositeListeners);

		super.dispose();
	}
}<|MERGE_RESOLUTION|>--- conflicted
+++ resolved
@@ -455,16 +455,11 @@
 		return [];
 	}
 
-<<<<<<< HEAD
-	layout(width: number, height: number): void {
-=======
 	protected getTitleAreaDropDownAnchorAlignment(): AnchorAlignment {
 		return AnchorAlignment.RIGHT;
 	}
 
-	layout(dimension: Dimension): Dimension[] {
->>>>>>> b50bc73a
-
+	layout(width: number, height: number): void {
 		// Pass to super
 		const sizes = this.partLayout.layout(new Dimension(width, height));
 
